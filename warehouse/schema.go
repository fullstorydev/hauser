package warehouse

import (
	"fmt"
	"log"
	"reflect"
	"strings"
	"time"
)

// bundleEvent represents a single event, as it's structured inside a FullStory export bundle.
type bundleEvent struct {
	EventStart             time.Time
	EventType              string
	EventTargetText        string
	EventTargetSelectorTok string
	EventModFrustrated     int64
	EventModDead           int64
	EventModError          int64
	EventModSuspicious     int64
	IndvId                 int64
	PageUrl                string
	PageDuration           int64
	PageActiveDuration     int64
	PageRefererUrl         string
	PageLatLong            string
	PageAgent              string
	PageIp                 string
	PageBrowser            string
	PageDevice             string
	PageOperatingSystem    string
	PageNumInfos           int64
	PageNumWarnings        int64
	PageNumErrors          int64
	SessionId              int64
	PageId                 int64
	UserAppKey             string
	UserEmail              string
	UserDisplayName        string
	UserId                 int64
<<<<<<< HEAD
	LoadDomContentTime     int64
	LoadFirstPaintTime     int64
	LoadEventTime          int64
	CustomVars             string // Note(aneesh): We club all the custom vars as a blob as the last column when we transform the json response to csv
=======
	CustomVars             string
	LoadDomContentTime     int64
	LoadFirstPaintTime     int64
	LoadEventTime          int64
>>>>>>> 6a5d3e55
}

// syncTable represents all the fields that should appear in the table used to track which bundles have been synced.
type syncTable struct {
	ID            int64
	Processed     time.Time
	BundleEndTime time.Time
}

// WarehouseField contains metadata for a field/column in the warehouse.
type WarehouseField struct {
	Name        string
	DBType      string
}

// BundleField contains metadata for an attribute on an event object in an export bundle JSON document.
type BundleField struct {
	Name        string
	IsTime      bool
	IsCustomVar bool
}

func (f WarehouseField) String() string {
	return fmt.Sprintf("%s %s", f.Name, f.DBType)
}

type Schema []WarehouseField

func (s Schema) String() string {
	ss := make([]string, len(s))
	for i, f := range s {
		ss[i] = f.String()
	}
	return strings.Join(ss, ",")
}

type FieldTypeMapper map[string]string

// BundleFields retrieves information about the data fields in a FullStory export bundle. A bundle is
// a JSON document that contains an array of event data objects. The fields in the bundle schema
// reflect the attributes of those event JSON objects.
func BundleFields() map[string]BundleField {
	t := reflect.TypeOf(bundleEvent{})
	result := make(map[string]BundleField, t.NumField())
	for i := 0; i < t.NumField(); i++ {
		result[strings.ToLower(t.Field(i).Name)] = BundleField{
			Name:        t.Field(i).Name,
			IsTime:      t.Field(i).Type == reflect.TypeOf(time.Time{}),
			IsCustomVar: t.Field(i).Name == "CustomVars",
		}
	}
	return result
}

// ExportTableSchema retrieves information about the fields in the warehouse table into which data will
// finally be loaded.
func ExportTableSchema(ftm FieldTypeMapper) Schema {
	// for now, the export table schema contains the same set of fields as the raw bundles
	return structToSchema(bundleEvent{}, ftm)
}

func SyncTableSchema(ftm FieldTypeMapper) Schema {
	return structToSchema(syncTable{}, ftm)
}

func structToSchema(i interface{}, ftm FieldTypeMapper) Schema {
	t := reflect.TypeOf(i)
	result := make(Schema, t.NumField())
	for i := 0; i < t.NumField(); i++ {
		result[i] = WarehouseField{
			Name:        t.Field(i).Name,
			DBType:      convertType(ftm, t.Field(i).Type),
		}
	}
	return result
}

func convertType(ftm FieldTypeMapper, t reflect.Type) string {
	dbtype, ok := ftm[t.String()]
	if !ok {
		log.Fatal("Type %s is not present in FieldTypeMapper", t)
	}
	return dbtype
}<|MERGE_RESOLUTION|>--- conflicted
+++ resolved
@@ -38,17 +38,10 @@
 	UserEmail              string
 	UserDisplayName        string
 	UserId                 int64
-<<<<<<< HEAD
-	LoadDomContentTime     int64
-	LoadFirstPaintTime     int64
-	LoadEventTime          int64
-	CustomVars             string // Note(aneesh): We club all the custom vars as a blob as the last column when we transform the json response to csv
-=======
 	CustomVars             string
 	LoadDomContentTime     int64
 	LoadFirstPaintTime     int64
 	LoadEventTime          int64
->>>>>>> 6a5d3e55
 }
 
 // syncTable represents all the fields that should appear in the table used to track which bundles have been synced.
