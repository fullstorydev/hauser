--- conflicted
+++ resolved
@@ -238,13 +238,8 @@
 }
 
 // WriteBundleToCSV writes the bundle corresponding to the given bundleID to the csv Writer
-<<<<<<< HEAD
-func WriteBundleToCSV(fs *fullstory.Client, bundleID int, csvOut *csv.Writer, wh warehouse.Warehouse) (numRecords int, err error) {
+func WriteBundleToCSV(fs *fullstory.Client, bundleID int, tableColumns []string, csvOut *csv.Writer, wh warehouse.Warehouse) (numRecords int, err error) {
 	stream, err := getExportData(fs, bundleID)
-=======
-func WriteBundleToCSV(fs *fullstory.Client, bundleID int, tableColumns []string, csvOut *csv.Writer, wh warehouse.Warehouse) (numRecords int, err error) {
-	stream, err := fs.ExportData(bundleID)
->>>>>>> 0055ae14
 	if err != nil {
 		log.Printf("Failed to fetch bundle %d: %s", bundleID, err)
 		return 0, err
